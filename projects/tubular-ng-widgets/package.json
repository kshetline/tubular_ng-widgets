--- conflicted
+++ resolved
@@ -1,15 +1,11 @@
 {
   "name": "@tubular/ng-widgets",
-<<<<<<< HEAD
-  "version": "1.0.8",
-=======
-  "version": "1.1.0",
->>>>>>> a6f91f73
+  "version": "1.1.1",
   "peerDependencies": {
-    "@angular/common": "^12.1.3",
-    "@angular/core": "^12.1.3",
+    "@angular/common": "^12.2.1",
+    "@angular/core": "^12.2.1",
     "@tubular/math": "^3.1.0",
-    "@tubular/time": "^3.3.1",
+    "@tubular/time": "^3.3.2",
     "@tubular/util": "^4.3.1"
   },
   "dependencies": {
